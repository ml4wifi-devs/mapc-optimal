--- conflicted
+++ resolved
@@ -3,11 +3,7 @@
 the TGax channel model.
 """
 
-<<<<<<< HEAD
 from enum import Enum, auto
-=======
-from typing import Callable
->>>>>>> 7321c53b
 
 import numpy as np
 from numpy.typing import NDArray, ArrayLike
